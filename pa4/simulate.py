'''
Polling places

Evelyn Dang, Corry Ke

Main file for polling place simulation
'''

import sys
import random
import queue
import click
import util



class Voter:
    def __init__(self, id, arrival_time, voting_duration = None):
        '''
        Constructor for the Voter class

        Inputs:
        id: a voter identifier
        arrival_time: (int) time that voter arrives
        voting_duration: (int) number of minutes taken to vote
        '''

<<<<<<< HEAD
=======
        self.id = id
>>>>>>> b537f7be
        self.arrival_time = arrival_time
        self.voting_duration = voting_duration
        self.start_time = None
        self.departure_time = None

class Precinct(object):
    def __init__(self, name, hours_open, max_num_voters,
                 num_booths, arrival_rate, voting_duration_rate):
        '''
        Constructor for the Precinct class

        Input:
            name: (str) Name of the precinct
            hours_open: (int) Hours the precinct will remain open
            max_num_voters: (int) Number of voters in the precinct
            num_booths: (int) Number of voting booths in the precinct
            arrival_rate: (float) Rate at which voters arrive
            voting_duration_rate: (float) Lambda for voting duration
        '''

        self.name = name
        self.hours_open = hours_open
        self.max_num_voters = max_num_voters
        self.num_booths = num_booths
        self.arrival_rate = arrival_rate
        self.voting_duration_rate = voting_duration_rate

<<<<<<< HEAD
    def next_voter(self, time, percent_straight_ticket):
        '''
        Returns the next voter in a precinct, with the start time and departure time set as None

        Inputs:
        time: int
        '''

        gap, voting_duration = util.gen_voter_parameters(arrival_rate, voting_duration_rate, percent_straight_ticket, straight_ticket_duration=2)
        next_voter = Voter(time + gap, voting_duration)

        return next_voter
=======
    def generate_arrival(self):
        return random.expovariate(self.arrival_rate)

    def generate_service_time(self, straight_ticket_duration):
        if voter.type == "straight":
            voter.service_time = straight_ticket_duration
        if voter.type == "split":
            voter.service_time = random.expovariate(self.voting_duration_rate)
>>>>>>> b537f7be


    def simulate(self, percent_straight_ticket, straight_ticket_duration, seed):
        '''
        Simulate a day of voting

        Input:
            percent_straight_ticket: (float) Percentage of straight-ticket
              voters as a decimal between 0 and 1 (inclusive)
            straight_ticket_duration: (float) Voting duration for
              straight-ticket voters
            seed: (int) Random seed to use in the simulation

        Output:
            List of voters who voted in the precinct
        '''

        random.seed(seed)
        voters = []
        minutes_open = self.hours_open * 60
<<<<<<< HEAD
        i = 1

        gap, voting_duration = util.gen_voter_parameters(self.arrival_rate, self.voting_duration_rate, percent_straight_ticket, straight_ticket_duration=2)
                         percent_straight_ticket, straight_ticket_duration=2)

        next_arrival = gap
        t = next_arrival

        while t <= minutes_open and i <= self.max_num_voters:
            if t == next_arrival:
                voter = Voter(id, arrival_time = t)
                gap, voting_duration = util.gen_voter_parameters(self.arrival_rate, self.voting_duration_rate, percent_straight_ticket, straight_ticket_duration=2)
                         percent_straight_ticket, straight_ticket_duration=2)
                voter.voting_duration = voting_duration
                i += 1
                next_arrival = t + gap
                voters.append(voter)
            
            t = next_arrival
=======
        id = 1

        next_arrival = random.expovariate(self.arrival_rate)
        t = next_arrival

        while t < minutes_open and len(voters) <= self.max_num_voters:
            if t == next_arrival:
                voter = Voter(id, arrival_time = t)
                id += 1
                #queue.enqueue(voter)
                next_arrival = t + random.expovariate(self.arrival_rate)
                voters.append(voter)
            
            t = next_arrival
            
            #if t == next_service:
                #done_voter = queue.dequeue()
                #done_voter.departure_time = t
>>>>>>> b537f7be
           
        return voters


### YOUR VotingBooths class GOES HERE.

class VotingBooths(object):
    '''
    Voting booths in a precinct
    '''
    def __init__(self, num_booths):
        '''
        Constructor

        Parameters:
            num_booths: (int) the number of booths in a precinct
        '''
        self.__pq = queue.PriorityQueue(maxsize = num_booths)

    def add_voter(self, departure_time):
        '''
        Adding a voter to the booth
        
        Input:
            departure_time: (float) time of departure
        
        Returns: None
        '''
        self.__pq.put(departure_time, block = False) 
    
    def remove_voter(self):
        '''
        Removes a voter from the booth
        
        Input: None
        
        Returns: (float) time of departure
        '''

        departure_time = self.__pq.get(block = False)

        return departure_time

def find_avg_wait_time(precinct, percent_straight_ticket, ntrials, initial_seed=0):
    '''
    Simulates a precinct multiple times with a given percentage of
    straight-ticket voters. For each simulation, computes the average
    waiting time of the voters, and returns the median of those average
    waiting times.

    Input:
        precinct: (dictionary) A precinct dictionary
        percent_straight_ticket: (float) Percentage straight-ticket voters
        ntrials: (int) The number of trials to run
        initial_seed: (int) Initial seed for random number generator

    Output:
        The median of the average waiting times returned by simulating
        the precinct 'ntrials' times.
    '''

    # YOUR CODE HERE.

    # REPLACE 0.0 with the waiting time this function computes
    return 0.0


def find_percent_split_ticket(precinct, target_wait_time, ntrials, seed=0):
    '''
    Finds the percentage of split-ticket voters needed to bound
    the (average) waiting time.

    Input:
        precinct: (dictionary) A precinct dictionary
        target_wait_time: (float) The minimum waiting time
        ntrials: (int) The number of trials to run when computing
                 the average waiting time
        seed: (int) A random seed

    Output:
        A tuple (percent_split_ticket, waiting_time) where:
        - percent_split_ticket: (float) The percentage of split-ticket
                                voters that ensures the average waiting time
                                is above target_waiting_time
        - waiting_time: (float) The actual average waiting time with that
                        percentage of split-ticket voters

        If the target waiting time is infeasible, returns (0, None)
    '''

    # YOUR CODE HERE

    # REPLACE (0,0) with a tuple containing the percentage of split-ticket
    # voters and the average waiting time for that percentage
    return (0, 0)


# DO NOT REMOVE THESE LINES OF CODE
# pylint: disable-msg= invalid-name, len-as-condition, too-many-locals
# pylint: disable-msg= missing-docstring, too-many-branches
# pylint: disable-msg= line-too-long
@click.command(name="simulate")
@click.argument('precincts_file', type=click.Path(exists=True))
@click.option('--target-wait-time', type=float)
@click.option('--print-voters', is_flag=True)
def cmd(precincts_file, target_wait_time, print_voters):
    precincts, seed = util.load_precincts(precincts_file)

    if target_wait_time is None:
        voters = {}
        for p in precincts:
            precinct = Precinct(p["name"],
                                p["hours_open"],
                                p["num_voters"],
                                p["num_booths"],
                                p["arrival_rate"],
                                p["voting_duration_rate"])
            voters[p["name"]] = precinct.simulate(p["percent_straight_ticket"], p["straight_ticket_duration"], seed)
        print()
        if print_voters:
            for p in voters:
                print("PRECINCT '{}'".format(p))
                util.print_voters(voters[p])
                print()
        else:
            for p in precincts:
                pname = p["name"]
                if pname not in voters:
                    print("ERROR: Precinct file specified a '{}' precinct".format(pname))
                    print("       But simulate_election_day returned no such precinct")
                    print()
                    sys.exit(-1)
                pvoters = voters[pname]
                if len(pvoters) == 0:
                    print("Precinct '{}': No voters voted.".format(pname))
                else:
                    pl = "s" if len(pvoters) > 1 else ""
                    closing = p["hours_open"]*60.
                    last_depart = pvoters[-1].departure_time
                    avg_wt = sum([v.start_time - v.arrival_time for v in pvoters]) / len(pvoters)
                    print("PRECINCT '{}'".format(pname))
                    print("- {} voter{} voted.".format(len(pvoters), pl))
                    msg = "- Polls closed at {} and last voter departed at {:.2f}."
                    print(msg.format(closing, last_depart))
                    print("- Avg wait time: {:.2f}".format(avg_wt))
                    print()
    else:
        precinct = precincts[0]

        percent, avg_wt = find_percent_split_ticket(precinct, target_wait_time, 20, seed)

        if percent == 0:
            msg = "Waiting times are always below {:.2f}"
            msg += " in precinct '{}'"
            print(msg.format(target_wait_time, precinct["name"]))
        else:
            msg = "Precinct '{}' exceeds average waiting time"
            msg += " of {:.2f} with {} percent split-ticket voters"
            print(msg.format(precinct["name"], avg_wt, percent*100))


if __name__ == "__main__":
    cmd() # pylint: disable=no-value-for-parameter<|MERGE_RESOLUTION|>--- conflicted
+++ resolved
@@ -25,10 +25,6 @@
         voting_duration: (int) number of minutes taken to vote
         '''
 
-<<<<<<< HEAD
-=======
-        self.id = id
->>>>>>> b537f7be
         self.arrival_time = arrival_time
         self.voting_duration = voting_duration
         self.start_time = None
@@ -56,7 +52,6 @@
         self.arrival_rate = arrival_rate
         self.voting_duration_rate = voting_duration_rate
 
-<<<<<<< HEAD
     def next_voter(self, time, percent_straight_ticket):
         '''
         Returns the next voter in a precinct, with the start time and departure time set as None
@@ -69,16 +64,6 @@
         next_voter = Voter(time + gap, voting_duration)
 
         return next_voter
-=======
-    def generate_arrival(self):
-        return random.expovariate(self.arrival_rate)
-
-    def generate_service_time(self, straight_ticket_duration):
-        if voter.type == "straight":
-            voter.service_time = straight_ticket_duration
-        if voter.type == "split":
-            voter.service_time = random.expovariate(self.voting_duration_rate)
->>>>>>> b537f7be
 
 
     def simulate(self, percent_straight_ticket, straight_ticket_duration, seed):
@@ -99,7 +84,6 @@
         random.seed(seed)
         voters = []
         minutes_open = self.hours_open * 60
-<<<<<<< HEAD
         i = 1
 
         gap, voting_duration = util.gen_voter_parameters(self.arrival_rate, self.voting_duration_rate, percent_straight_ticket, straight_ticket_duration=2)
@@ -119,26 +103,6 @@
                 voters.append(voter)
             
             t = next_arrival
-=======
-        id = 1
-
-        next_arrival = random.expovariate(self.arrival_rate)
-        t = next_arrival
-
-        while t < minutes_open and len(voters) <= self.max_num_voters:
-            if t == next_arrival:
-                voter = Voter(id, arrival_time = t)
-                id += 1
-                #queue.enqueue(voter)
-                next_arrival = t + random.expovariate(self.arrival_rate)
-                voters.append(voter)
-            
-            t = next_arrival
-            
-            #if t == next_service:
-                #done_voter = queue.dequeue()
-                #done_voter.departure_time = t
->>>>>>> b537f7be
            
         return voters
 
